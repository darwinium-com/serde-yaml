--- conflicted
+++ resolved
@@ -110,11 +110,8 @@
 pub use crate::de::{from_reader, from_slice, from_str, Deserializer};
 pub use crate::error::{Error, Location, Result};
 pub use crate::ser::{to_string, to_vec, to_writer, Serializer};
-<<<<<<< HEAD
 pub use crate::spanned::Spanned;
-=======
 #[doc(inline)]
->>>>>>> 8a0e4863
 pub use crate::value::{from_value, to_value, Index, Number, Sequence, Value};
 
 #[doc(inline)]
@@ -136,10 +133,6 @@
 pub mod mapping;
 mod number;
 mod path;
-mod ser;
-<<<<<<< HEAD
+mod ser
 mod spanned;
-mod value;
-=======
-pub mod value;
->>>>>>> 8a0e4863
+pub mod value;